import { join } from 'node:path';
import { chdir } from 'node:process';
import { tmpdir } from 'node:os';
import { mkdtemp, writeFile, rm } from 'node:fs/promises';

import Configuration from '../../lib/configuration.js';

<<<<<<< HEAD
describe("Configuration module", function () {
  const rootDirectory = process.cwd();

=======
describe('Configuration module', function () {
>>>>>>> d956fcd4
  let tmpDir;
  beforeEach(async function (_client, done) {
    tmpDir = await mkdtemp(join(tmpdir(), 'test-doc'));
    chdir(tmpDir);
    done();
  });

  afterEach(async function (_client, done) {
    chdir(rootDirectory);
    await rm(tmpDir, { recursive: true });
    done();
  });

  describe('files priority', function () {
    it('should load the ES module config file at first', async function (client) {
      await writeFile(
<<<<<<< HEAD
        "postdoc.config.mjs",
        "export default {appSettings: {base: '/root1'}}",
        "utf-8"
      );
      await writeFile(
        "postdoc.config.cjs",
        "module.exports = {appSettings: {base: '/root2'}}",
        "utf-8"
      );
      await writeFile(
        "postdoc.config.js",
        "module.exports = {appSettings: {base: '/root3'}}",
        "utf-8"
=======
        'postdoc.config.mjs',
        'export default {appSettings: {base: \'/root1\'}}',
        'utf-8'
      );
      await writeFile(
        'postdoc.config.cjs',
        'module.exports = {appSettings: {base: \'/root2\'}}',
        'utf-8'
      );
      await writeFile(
        'postdoc.config.js',
        'module.exports = {appSettings: {base: \'/root3\'}}',
        'utf-8'
>>>>>>> d956fcd4
      );
      await writeFile(
        'postdoc.config.json',
        '{"appSettings": {"base": "/root4"}}',
<<<<<<< HEAD
        "utf-8"
=======
        'utf-8'
>>>>>>> d956fcd4
      );
      await writeFile('package.json', '{"name":"testing-file"}', 'utf-8');

      await Configuration.initialise({});

      const configuration = Configuration.get();

      client.assert.equal(configuration.appSettings.base, '/root1');
    });

    it('should load CommonJS config if ES module is absent', async function (client) {
      await writeFile(
<<<<<<< HEAD
        "postdoc.config.cjs",
        "module.exports = {appSettings: {base: '/root2'}}",
        "utf-8"
      );
      await writeFile(
        "postdoc.config.js",
        "module.exports = {appSettings: {base: '/root3'}}",
        "utf-8"
=======
        'postdoc.config.cjs',
        'module.exports = {appSettings: {base: \'/root2\'}}',
        'utf-8'
      );
      await writeFile(
        'postdoc.config.js',
        'module.exports = {appSettings: {base: \'/root3\'}}',
        'utf-8'
>>>>>>> d956fcd4
      );
      await writeFile(
        'postdoc.config.json',
        '{"appSettings": {"base": "/root4"}}',
<<<<<<< HEAD
        "utf-8"
=======
        'utf-8'
>>>>>>> d956fcd4
      );
      await writeFile('package.json', '{"name":"testing-file"}', 'utf-8');

      await Configuration.initialise({});

      const configuration = Configuration.get();

      client.assert.equal(configuration.appSettings.base, '/root2');
    });

    it('should load CommonJS config if package.json does not contain type: module', async function (client) {
      await writeFile(
<<<<<<< HEAD
        "postdoc.config.js",
        "module.exports = {appSettings: {base: '/root3'}}",
        "utf-8"
=======
        'postdoc.config.js',
        'module.exports = {appSettings: {base: \'/root3\'}}',
        'utf-8'
>>>>>>> d956fcd4
      );
      await writeFile(
        'postdoc.config.json',
        '{"appSettings": {"base": "/root4"}}',
<<<<<<< HEAD
        "utf-8"
=======
        'utf-8'
>>>>>>> d956fcd4
      );
      await writeFile('package.json', '{"name":"testing-file"}', 'utf-8');

      await Configuration.initialise({});

      const configuration = Configuration.get();

      client.assert.equal(configuration.appSettings.base, '/root3');
    });

    it('should load the config as ES module if package.json contains the type: module', async function (client) {
      await writeFile(
<<<<<<< HEAD
        "postdoc.config.js",
        "export default {appSettings: {base: '/root3'}}",
        "utf-8"
=======
        'postdoc.config.js',
        'export default {appSettings: {base: \'/root3\'}}',
        'utf-8'
>>>>>>> d956fcd4
      );
      await writeFile(
        'postdoc.config.json',
        '{"appSettings": {"base": "/root4"}}',
<<<<<<< HEAD
        "utf-8"
=======
        'utf-8'
>>>>>>> d956fcd4
      );
      await writeFile(
        'package.json',
        '{"name":"testing-file", "type": "module"}',
<<<<<<< HEAD
        "utf-8"
=======
        'utf-8'
>>>>>>> d956fcd4
      );

      await Configuration.initialise({});

      const configuration = Configuration.get();

      client.assert.equal(configuration.appSettings.base, '/root3');
    });

    it('should load JSON config if no other types are present', async function (client) {
      await writeFile(
        'postdoc.config.json',
        '{"appSettings": {"base": "/root4"}}',
<<<<<<< HEAD
        "utf-8"
=======
        'utf-8'
>>>>>>> d956fcd4
      );
      await writeFile(
        'package.json',
        '{"name":"testing-file", "type": "module"}',
<<<<<<< HEAD
        "utf-8"
=======
        'utf-8'
>>>>>>> d956fcd4
      );

      await Configuration.initialise({});

      const configuration = Configuration.get();

      client.assert.equal(configuration.appSettings.base, '/root4');
    });
  });

  describe('Injecting environment variables', function () {
    it('should replace the interpolation pattern with an environment variable with the pattern as the name', async function (client) {
      await writeFile(
        'postdoc.config.js',
        'export default {appSettings: {base: "${PROP_ENV}"}}',
<<<<<<< HEAD
        "utf-8"
=======
        'utf-8'
>>>>>>> d956fcd4
      );
      await writeFile('package.json', '{"type":"module"}', 'utf-8');

      await Configuration.initialise({
        PROP_ENV: 'secret root'
      });

      const configuration = Configuration.get();

      client.assert.equal(configuration.appSettings.base, 'secret root');
    });
  });
});<|MERGE_RESOLUTION|>--- conflicted
+++ resolved
@@ -5,13 +5,9 @@
 
 import Configuration from '../../lib/configuration.js';
 
-<<<<<<< HEAD
 describe("Configuration module", function () {
   const rootDirectory = process.cwd();
 
-=======
-describe('Configuration module', function () {
->>>>>>> d956fcd4
   let tmpDir;
   beforeEach(async function (_client, done) {
     tmpDir = await mkdtemp(join(tmpdir(), 'test-doc'));
@@ -28,21 +24,6 @@
   describe('files priority', function () {
     it('should load the ES module config file at first', async function (client) {
       await writeFile(
-<<<<<<< HEAD
-        "postdoc.config.mjs",
-        "export default {appSettings: {base: '/root1'}}",
-        "utf-8"
-      );
-      await writeFile(
-        "postdoc.config.cjs",
-        "module.exports = {appSettings: {base: '/root2'}}",
-        "utf-8"
-      );
-      await writeFile(
-        "postdoc.config.js",
-        "module.exports = {appSettings: {base: '/root3'}}",
-        "utf-8"
-=======
         'postdoc.config.mjs',
         'export default {appSettings: {base: \'/root1\'}}',
         'utf-8'
@@ -56,16 +37,11 @@
         'postdoc.config.js',
         'module.exports = {appSettings: {base: \'/root3\'}}',
         'utf-8'
->>>>>>> d956fcd4
       );
       await writeFile(
         'postdoc.config.json',
         '{"appSettings": {"base": "/root4"}}',
-<<<<<<< HEAD
-        "utf-8"
-=======
         'utf-8'
->>>>>>> d956fcd4
       );
       await writeFile('package.json', '{"name":"testing-file"}', 'utf-8');
 
@@ -78,16 +54,6 @@
 
     it('should load CommonJS config if ES module is absent', async function (client) {
       await writeFile(
-<<<<<<< HEAD
-        "postdoc.config.cjs",
-        "module.exports = {appSettings: {base: '/root2'}}",
-        "utf-8"
-      );
-      await writeFile(
-        "postdoc.config.js",
-        "module.exports = {appSettings: {base: '/root3'}}",
-        "utf-8"
-=======
         'postdoc.config.cjs',
         'module.exports = {appSettings: {base: \'/root2\'}}',
         'utf-8'
@@ -96,16 +62,11 @@
         'postdoc.config.js',
         'module.exports = {appSettings: {base: \'/root3\'}}',
         'utf-8'
->>>>>>> d956fcd4
       );
       await writeFile(
         'postdoc.config.json',
         '{"appSettings": {"base": "/root4"}}',
-<<<<<<< HEAD
-        "utf-8"
-=======
         'utf-8'
->>>>>>> d956fcd4
       );
       await writeFile('package.json', '{"name":"testing-file"}', 'utf-8');
 
@@ -118,24 +79,14 @@
 
     it('should load CommonJS config if package.json does not contain type: module', async function (client) {
       await writeFile(
-<<<<<<< HEAD
-        "postdoc.config.js",
-        "module.exports = {appSettings: {base: '/root3'}}",
-        "utf-8"
-=======
         'postdoc.config.js',
         'module.exports = {appSettings: {base: \'/root3\'}}',
         'utf-8'
->>>>>>> d956fcd4
       );
       await writeFile(
         'postdoc.config.json',
         '{"appSettings": {"base": "/root4"}}',
-<<<<<<< HEAD
-        "utf-8"
-=======
         'utf-8'
->>>>>>> d956fcd4
       );
       await writeFile('package.json', '{"name":"testing-file"}', 'utf-8');
 
@@ -148,33 +99,19 @@
 
     it('should load the config as ES module if package.json contains the type: module', async function (client) {
       await writeFile(
-<<<<<<< HEAD
-        "postdoc.config.js",
-        "export default {appSettings: {base: '/root3'}}",
-        "utf-8"
-=======
         'postdoc.config.js',
         'export default {appSettings: {base: \'/root3\'}}',
         'utf-8'
->>>>>>> d956fcd4
       );
       await writeFile(
         'postdoc.config.json',
         '{"appSettings": {"base": "/root4"}}',
-<<<<<<< HEAD
-        "utf-8"
-=======
         'utf-8'
->>>>>>> d956fcd4
       );
       await writeFile(
         'package.json',
         '{"name":"testing-file", "type": "module"}',
-<<<<<<< HEAD
-        "utf-8"
-=======
         'utf-8'
->>>>>>> d956fcd4
       );
 
       await Configuration.initialise({});
@@ -188,20 +125,12 @@
       await writeFile(
         'postdoc.config.json',
         '{"appSettings": {"base": "/root4"}}',
-<<<<<<< HEAD
-        "utf-8"
-=======
         'utf-8'
->>>>>>> d956fcd4
       );
       await writeFile(
         'package.json',
         '{"name":"testing-file", "type": "module"}',
-<<<<<<< HEAD
-        "utf-8"
-=======
         'utf-8'
->>>>>>> d956fcd4
       );
 
       await Configuration.initialise({});
@@ -217,11 +146,7 @@
       await writeFile(
         'postdoc.config.js',
         'export default {appSettings: {base: "${PROP_ENV}"}}',
-<<<<<<< HEAD
-        "utf-8"
-=======
         'utf-8'
->>>>>>> d956fcd4
       );
       await writeFile('package.json', '{"type":"module"}', 'utf-8');
 
