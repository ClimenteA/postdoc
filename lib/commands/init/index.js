--- conflicted
+++ resolved
@@ -193,7 +193,6 @@
           .map((content) => content.replace('${page}', 'home'))
           .write(contentAsset.destination);
       }
-
       const directoriesToCreate = [
         join(workingDirectory, 'public'),
         join(workingDirectory, 'public', 'css'),
@@ -203,11 +202,8 @@
         join(workingDirectory, 'pages', 'guide', 'concepts'),
         join(workingDirectory, 'pages', 'guide', 'usage'),
         join(workingDirectory, 'pages', 'api_reference'),
-<<<<<<< HEAD
-=======
         join(workingDirectory, 'pages', 'api_reference', 'configuration'),
         join(workingDirectory, 'pages', 'api_reference', 'docs'),
->>>>>>> 338317b9
         join(workingDirectory, 'pages', 'about'),
         join(workingDirectory, 'includes'),
         join(workingDirectory, 'public', 'assets')
@@ -222,11 +218,8 @@
         {name: 'about', path: join(workingDirectory, 'pages', 'about', 'index.ejs')},
         {name: 'installation', path: join(workingDirectory,  'pages', 'guide', 'installation',  'index.ejs'), data: {page: {content: 'This is the installation page'}}},
         {name: 'usage', path: join(workingDirectory,  'pages', 'guide', 'usage',  'index.ejs'), data: {page: {content: 'This is the usage page'}}},
-<<<<<<< HEAD
-=======
         {name: 'configuration', path: join(workingDirectory,  'pages', 'api_reference', 'configuration',  'index.ejs'), data: {page: {content: 'This is the configuration page'}}},
         {name: 'docs', path: join(workingDirectory,  'pages', 'api_reference', 'docs',  'index.ejs'), data: {page: {content: 'This is the docs page'}}},
->>>>>>> 338317b9
         {name: 'concepts', path: join(workingDirectory,  'pages', 'guide', 'concepts',  'index.ejs'), data: {page: {content: 'This is the concepts page'}}},
         {name: 'what_is_project', path: join(workingDirectory, 'pages', 'guide', 'index.ejs'), data: {page: {content: 'This is the what_is_project page'}}}
       ];
@@ -234,10 +227,7 @@
       const components = [
         {name: 'header', path: join(workingDirectory, 'includes', 'header.ejs')},
         {name: 'left_side_menu', path: join(workingDirectory, 'includes', 'left_side_menu.ejs')},
-<<<<<<< HEAD
-=======
         {name: 'left_api_menu', path: join(workingDirectory, 'includes', 'left_api_menu.ejs')},
->>>>>>> 338317b9
         {name: 'footer', path: join(workingDirectory, 'includes', 'footer.ejs')}
       ];
 
