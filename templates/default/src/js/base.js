import { onRender } from "postdoc/client";

onRender(
  () => {
    // dropdown

    const dropdownBtn = document.getElementById("dropdownBtn");
    const dropdownContent = document.querySelector(".dropdown-content");

    dropdownBtn.addEventListener("click", function () {
      if (dropdownContent.style.display === "block") {
        dropdownContent.style.display = "none";
      } else {
        dropdownContent.style.display = "block";
      }
    });

    window.addEventListener("click", function(event) {
      const dropdownBtn = document.getElementById("dropdownBtn");
      const dropdownContent = document.querySelector(".dropdown-content");
      if (event.target !== dropdownBtn) {
        dropdownContent.style.display = "none";
      }
    });

    // dark mode

    const toggle = document.getElementById("modeToggle");

    function setTheme(theme) {
      document.documentElement.setAttribute("data-theme", theme);
      localStorage.setItem("theme", theme);
    }

    toggle.addEventListener("change", () => {
      if (toggle.checked) {
        setTheme("dark");
      } else {
        setTheme("light");
      }
    });

    const savedTheme = localStorage.getItem("theme");
    if (savedTheme) {
      setTheme(savedTheme);
      toggle.checked = savedTheme === "dark";
    } else {
      setTheme("light");
    };

    // highlight right sidebar links

    const h2ElementsContainer = document.getElementById('content');
    const h2Elements = h2ElementsContainer.querySelectorAll('h2');
    const sidebarLinksContainer = document.getElementById('right-sidebar');
    const sidebarLinks = sidebarLinksContainer.querySelectorAll('.innerList li a');

<<<<<<< HEAD
    window.addEventListener('scroll', () => {
=======
    window.addEventListener('scroll', function () {
>>>>>>> a77927c3
      const scrollPosition = window.scrollY;
    
      h2Elements.forEach((h2, index) => {
        const h2Position = h2.offsetTop;
        const headerHeight = 150;
    
        let threshold = headerHeight;
    
        if (index === h2Elements.length - 1) {
          threshold = 100;
        }
    
        if (scrollPosition >= h2Position - threshold && scrollPosition < h2Position + headerHeight) {
          sidebarLinks.forEach(link => link.classList.remove('active'));
          sidebarLinks[index].classList.add('active');
        }
      });
    });

  },
  {
    forPage() {
      return true;
    },
  },
);<|MERGE_RESOLUTION|>--- conflicted
+++ resolved
@@ -55,11 +55,7 @@
     const sidebarLinksContainer = document.getElementById('right-sidebar');
     const sidebarLinks = sidebarLinksContainer.querySelectorAll('.innerList li a');
 
-<<<<<<< HEAD
-    window.addEventListener('scroll', () => {
-=======
     window.addEventListener('scroll', function () {
->>>>>>> a77927c3
       const scrollPosition = window.scrollY;
     
       h2Elements.forEach((h2, index) => {
