<div id="left-sidebar">
<<<<<<< HEAD
    <div>
        <div class="left-sidebar-mobileHeader">
            <a href="/" class="logo" aria-label="Homepage">
                <div class="logo-img"></div>
                <span><b><%= appSettings.name %> Project</b></span>
            </a>
            <svg xmlns="http://www.w3.org/2000/svg" fill="none" viewBox="0 0 24 24" stroke-width="1.5" stroke="currentColor" id="closeLeftSidebarButton" class="w-6 h-6 closeBtnMenu">
                <path stroke-linecap="round" stroke-linejoin="round" d="M6 18L18 6M6 6l12 12" />
            </svg> 
=======
    <a href="/" class="logo" aria-label="Homepage">
        <div class="logo-img"></div>
        <span><b><%= appSettings.name %></b></span>
    </a>
    <h3>Guide</h3>
    <nav>
        <a class="nav-link" href="/guide/">What is [Project]</a>
        <div>
            <a class="nav-link sublink" href="#">Sublink</a>
            <a class="nav-link sublink" href="#">Sublink</a>
            <a class="nav-link sublink" href="#">Sublink</a>
>>>>>>> a77927c3
        </div>
        <h3>Guide</h3>
        <nav>
            <a class="nav-link" href="/guide/">What is [Project]</a>
            <div>
                <a class="nav-link sublink" href="#">Sublink</a>
                <a class="nav-link sublink" href="#">Sublink</a>
                <a class="nav-link sublink" href="#">Sublink</a>
            </div>
            <a class="nav-link" href="/guide/installation/">Installation</a>
            <div>
                <a class="nav-link sublink" href="#">Sublink</a>
                <a class="nav-link sublink" href="#">Sublink</a>
                <a class="nav-link sublink" href="#">Sublink</a>
            </div>
            <a class="nav-link" href="/guide/usage/">Usage</a>
            <a class="nav-link" href="/guide/concepts/">Concepts</a>
        </nav>
    </div>
</div><|MERGE_RESOLUTION|>--- conflicted
+++ resolved
@@ -1,27 +1,13 @@
 <div id="left-sidebar">
-<<<<<<< HEAD
     <div>
         <div class="left-sidebar-mobileHeader">
             <a href="/" class="logo" aria-label="Homepage">
                 <div class="logo-img"></div>
-                <span><b><%= appSettings.name %> Project</b></span>
+                <span><b><%= appSettings.name %></b></span>
             </a>
             <svg xmlns="http://www.w3.org/2000/svg" fill="none" viewBox="0 0 24 24" stroke-width="1.5" stroke="currentColor" id="closeLeftSidebarButton" class="w-6 h-6 closeBtnMenu">
                 <path stroke-linecap="round" stroke-linejoin="round" d="M6 18L18 6M6 6l12 12" />
             </svg> 
-=======
-    <a href="/" class="logo" aria-label="Homepage">
-        <div class="logo-img"></div>
-        <span><b><%= appSettings.name %></b></span>
-    </a>
-    <h3>Guide</h3>
-    <nav>
-        <a class="nav-link" href="/guide/">What is [Project]</a>
-        <div>
-            <a class="nav-link sublink" href="#">Sublink</a>
-            <a class="nav-link sublink" href="#">Sublink</a>
-            <a class="nav-link sublink" href="#">Sublink</a>
->>>>>>> a77927c3
         </div>
         <h3>Guide</h3>
         <nav>
